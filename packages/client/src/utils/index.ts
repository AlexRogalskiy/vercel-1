import { DeploymentFile } from './hashes';
import { FetchOptions } from '@zeit/fetch';
import { nodeFetch, zeitFetch } from './fetch';
import { join, sep, relative, posix } from 'path';
import { URL } from 'url';
import ignore from 'ignore';
type Ignore = ReturnType<typeof ignore>;
import { pkgVersion } from '../pkg';
import { NowBuildError } from '@vercel/build-utils';
import { VercelClientOptions, DeploymentOptions, NowConfig } from '../types';
import { Sema } from 'async-sema';
import { readFile } from 'fs-extra';
import readdir from './readdir-recursive';

const semaphore = new Sema(10);

export const API_FILES = '/v2/now/files';

const EVENTS_ARRAY = [
  // File events
  'hashes-calculated',
  'file-count',
  'file-uploaded',
  'all-files-uploaded',
  // Deployment events
  'created',
  'building',
  'ready',
  'alias-assigned',
  'warning',
  'error',
  'notice',
  'tip',
  'canceled',
  // Checks events
  'checks-registered',
  'checks-completed',
  'checks-running',
  'checks-conclusion-succeeded',
  'checks-conclusion-failed',
  'checks-conclusion-skipped',
  'checks-conclusion-canceled',
] as const;

export type DeploymentEventType = typeof EVENTS_ARRAY[number];
export const EVENTS = new Set(EVENTS_ARRAY);

export function getApiDeploymentsUrl(
  metadata?: Pick<DeploymentOptions, 'builds' | 'functions'>
) {
  if (metadata && metadata.builds && !metadata.functions) {
    return '/v10/now/deployments';
  }

  return '/v13/now/deployments';
}

export async function parseVercelConfig(filePath?: string): Promise<NowConfig> {
  if (!filePath) {
    return {};
  }

  try {
    const jsonString = await readFile(filePath, 'utf8');

    return JSON.parse(jsonString);
  } catch (e) {
    // eslint-disable-next-line no-console
    console.error(e);

    return {};
  }
}

const maybeRead = async function <T>(path: string, default_: T) {
  try {
    return await readFile(path, 'utf8');
  } catch (err) {
    return default_;
  }
};

export async function buildFileTree(
  path: string | string[],
  {
    isDirectory,
    prebuilt,
    rootDirectory,
  }: Pick<VercelClientOptions, 'isDirectory' | 'prebuilt' | 'rootDirectory'>,
  debug: Debug
): Promise<{ fileList: string[]; ignoreList: string[] }> {
  const ignoreList: string[] = [];
  let fileList: string[];
  let { ig, ignores } = await getVercelIgnore(path, prebuilt, rootDirectory);

  debug(`Found ${ignores.length} rules in .vercelignore`);
  debug('Building file tree...');

  if (isDirectory && !Array.isArray(path)) {
    // Directory path
    const ignores = (absPath: string) => {
      const rel = relative(path, absPath);
      const ignored = ig.ignores(rel);
      if (ignored) {
        ignoreList.push(rel);
      }
      return ignored;
    };
    fileList = await readdir(path, [ignores]);
    debug(`Found ${fileList.length} files in the specified directory`);
  } else if (Array.isArray(path)) {
    // Array of file paths
    fileList = path;
    debug(`Assigned ${fileList.length} files provided explicitly`);
  } else {
    // Single file
    fileList = [path];
    debug(`Deploying the provided path as single file`);
  }

  return { fileList, ignoreList };
}

export async function getVercelIgnore(
  cwd: string | string[],
  prebuilt?: boolean,
  rootDirectory?: string
): Promise<{ ig: Ignore; ignores: string[] }> {
  const ig = ignore();
  let ignores: string[];

  if (prebuilt) {
    const outputDir = posix.join(rootDirectory || '', '.vercel/output');
    ignores = ['*'];
    const parts = outputDir.split('/');
    parts.forEach((_, i) => {
      const level = parts.slice(0, i + 1).join('/');
      ignores.push(`!${level}`);
    });
    ignores.push(`!${outputDir}/**`);
<<<<<<< HEAD

    // TODO: remove - `package.json` should not be required
    ignores.push(`!package.json`);
=======
>>>>>>> 1b704023
    ig.add(ignores.join('\n'));
  } else {
    ignores = [
      '.hg',
      '.git',
      '.gitmodules',
      '.svn',
      '.cache',
      '.next',
      '.now',
      '.vercel',
      '.npmignore',
      '.dockerignore',
      '.gitignore',
      '.*.swp',
      '.DS_Store',
      '.wafpicke-*',
      '.lock-wscript',
      '.env.local',
      '.env.*.local',
      '.venv',
      'npm-debug.log',
      'config.gypi',
      'node_modules',
      '__pycache__',
      'venv',
      'CVS',
    ];

    const cwds = Array.isArray(cwd) ? cwd : [cwd];

    const files = await Promise.all(
      cwds.map(async cwd => {
        const [vercelignore, nowignore] = await Promise.all([
          maybeRead(join(cwd, '.vercelignore'), ''),
          maybeRead(join(cwd, '.nowignore'), ''),
        ]);
        if (vercelignore && nowignore) {
          throw new NowBuildError({
            code: 'CONFLICTING_IGNORE_FILES',
            message:
              'Cannot use both a `.vercelignore` and `.nowignore` file. Please delete the `.nowignore` file.',
            link: 'https://vercel.link/combining-old-and-new-config',
          });
        }
        return vercelignore || nowignore;
      })
    );

    const ignoreFile = files.join('\n');

    ig.add(`${ignores.join('\n')}\n${clearRelative(ignoreFile)}`);
  }

  return { ig, ignores };
}

/**
 * Remove leading `./` from the beginning of ignores
 * because ignore doesn't like them :|
 */
function clearRelative(str: string) {
  return str.replace(/(\n|^)\.\//g, '$1');
}

interface FetchOpts extends FetchOptions {
  apiUrl?: string;
  method?: string;
  teamId?: string;
  headers?: { [key: string]: any };
  userAgent?: string;
}

export const fetch = async (
  url: string,
  token: string,
  opts: FetchOpts = {},
  debugEnabled?: boolean,
  useNodeFetch?: boolean
): Promise<any> => {
  semaphore.acquire();
  const debug = createDebug(debugEnabled);
  let time: number;

  url = `${opts.apiUrl || 'https://api.vercel.com'}${url}`;
  delete opts.apiUrl;

  if (opts.teamId) {
    const parsedUrl = new URL(url);
    parsedUrl.searchParams.set('teamId', opts.teamId);
    url = parsedUrl.toString();
    delete opts.teamId;
  }

  const userAgent = opts.userAgent || `client-v${pkgVersion}`;
  delete opts.userAgent;

  opts.headers = {
    ...opts.headers,
    authorization: `Bearer ${token}`,
    accept: 'application/json',
    'user-agent': userAgent,
  };

  debug(`${opts.method || 'GET'} ${url}`);
  time = Date.now();
  const res = useNodeFetch
    ? await nodeFetch(url, opts)
    : await zeitFetch(url, opts);
  debug(`DONE in ${Date.now() - time}ms: ${opts.method || 'GET'} ${url}`);
  semaphore.release();

  return res;
};

export interface PreparedFile {
  file: string;
  sha: string;
  size: number;
  mode: number;
}

const isWin = process.platform.includes('win');

export const prepareFiles = (
  files: Map<string, DeploymentFile>,
  clientOptions: VercelClientOptions
): PreparedFile[] => {
  const preparedFiles: PreparedFile[] = [];
  for (const [sha, file] of files) {
    for (const name of file.names) {
      let fileName: string;

      if (clientOptions.isDirectory) {
        // Directory
        fileName =
          typeof clientOptions.path === 'string'
            ? relative(clientOptions.path, name)
            : name;
      } else {
        // Array of files or single file
        const segments = name.split(sep);
        fileName = segments[segments.length - 1];
      }

      preparedFiles.push({
        file: isWin ? fileName.replace(/\\/g, '/') : fileName,
        size: file.data.byteLength || file.data.length,
        mode: file.mode,
        sha,
      });
    }
  }

  return preparedFiles;
};

export function createDebug(debug?: boolean) {
  if (debug) {
    return (...logs: string[]) => {
      process.stderr.write(
        [`[client-debug] ${new Date().toISOString()}`, ...logs].join(' ') + '\n'
      );
    };
  }

  return () => {};
}
type Debug = ReturnType<typeof createDebug>;<|MERGE_RESOLUTION|>--- conflicted
+++ resolved
@@ -138,12 +138,6 @@
       ignores.push(`!${level}`);
     });
     ignores.push(`!${outputDir}/**`);
-<<<<<<< HEAD
-
-    // TODO: remove - `package.json` should not be required
-    ignores.push(`!package.json`);
-=======
->>>>>>> 1b704023
     ig.add(ignores.join('\n'));
   } else {
     ignores = [
