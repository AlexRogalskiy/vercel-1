--- conflicted
+++ resolved
@@ -1,12 +1,6 @@
 import { lstatSync } from 'fs-extra';
-
-<<<<<<< HEAD
 import { isAbsolute } from 'path';
-import { hashes, mapToObject, resolveNftJsonFiles } from './utils/hashes';
-=======
-import { relative, isAbsolute } from 'path';
 import { hashes, mapToObject } from './utils/hashes';
->>>>>>> d2ba06c6
 import { upload } from './upload';
 import { buildFileTree, createDebug } from './utils';
 import { DeploymentError } from './errors';
