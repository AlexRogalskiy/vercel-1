{
  "name": "vercel",
  "version": "24.0.1-canary.7",
  "preferGlobal": true,
  "license": "Apache-2.0",
  "description": "The command-line interface for Vercel",
  "homepage": "https://vercel.com",
  "repository": {
    "type": "git",
    "url": "https://github.com/vercel/vercel.git",
    "directory": "packages/cli"
  },
  "scripts": {
    "preinstall": "node ./scripts/preinstall.js",
    "test": "jest",
    "test-unit": "jest --coverage --verbose",
    "test-integration-cli": "rimraf test/fixtures/integration && ava test/integration.js --serial --fail-fast --verbose",
    "test-integration-dev": "ava test/dev/integration.js --serial --fail-fast --verbose",
    "prepublishOnly": "yarn build",
    "coverage": "codecov",
    "build": "node -r ts-eager/register ./scripts/build.ts",
    "build-dev": "node -r ts-eager/register ./scripts/build.ts --dev"
  },
  "bin": {
    "vc": "./dist/index.js",
    "vercel": "./dist/index.js"
  },
  "files": [
    "dist",
    "scripts/preinstall.js"
  ],
  "ava": {
    "compileEnhancements": false,
    "extensions": [
      "ts"
    ],
    "require": [
      "ts-node/register/transpile-only",
      "esm"
    ]
  },
  "engines": {
    "node": ">= 12"
  },
  "dependencies": {
    "@vercel/build-utils": "2.14.1-canary.6",
    "@vercel/go": "1.3.1-canary.6",
    "@vercel/node": "1.13.1-canary.7",
    "@vercel/python": "2.2.1-canary.6",
    "@vercel/ruby": "1.3.1-canary.6",
    "update-notifier": "4.1.0"
  },
  "devDependencies": {
    "@next/env": "11.1.2",
    "@sentry/node": "5.5.0",
    "@sindresorhus/slugify": "0.11.0",
    "@tootallnate/once": "1.1.2",
    "@types/ansi-escapes": "3.0.0",
    "@types/ansi-regex": "4.0.0",
    "@types/async-retry": "1.2.1",
    "@types/bytes": "3.0.0",
    "@types/chance": "1.1.3",
    "@types/debug": "0.0.31",
    "@types/dotenv": "6.1.1",
    "@types/escape-html": "0.0.20",
    "@types/express": "4.17.13",
    "@types/fs-extra": "9.0.13",
    "@types/glob": "7.1.1",
    "@types/http-proxy": "1.16.2",
    "@types/inquirer": "7.3.1",
    "@types/jest": "27.0.1",
    "@types/load-json-file": "2.0.7",
    "@types/mime-types": "2.1.0",
    "@types/minimatch": "3.0.3",
    "@types/mri": "1.1.0",
    "@types/ms": "0.7.30",
    "@types/node": "11.11.0",
    "@types/node-fetch": "2.5.10",
    "@types/npm-package-arg": "6.1.0",
    "@types/pluralize": "0.0.29",
    "@types/progress": "2.0.3",
    "@types/psl": "1.1.0",
    "@types/semver": "6.0.1",
    "@types/tar-fs": "1.16.1",
    "@types/text-table": "0.2.0",
    "@types/title": "3.4.1",
    "@types/universal-analytics": "0.4.2",
    "@types/update-notifier": "5.1.0",
    "@types/which": "1.3.2",
    "@types/write-json-file": "2.2.1",
<<<<<<< HEAD
    "@types/yauzl-promise": "2.1.0",
    "@vercel/client": "10.3.1-canary.5",
=======
    "@vercel/client": "10.3.1-canary.6",
>>>>>>> b72ead48
    "@vercel/fetch-retry": "5.0.3",
    "@vercel/frameworks": "0.6.1-canary.5",
    "@vercel/ncc": "0.24.0",
    "@vercel/nft": "0.17.5",
    "@vercel/redwood": "0.5.2-canary.3",
    "@vercel/static-build": "0.22.2-canary.2",
    "@zeit/fun": "0.11.2",
    "@zeit/source-map-support": "0.6.2",
    "ajv": "6.12.2",
    "alpha-sort": "2.0.1",
    "ansi-escapes": "3.0.0",
    "ansi-regex": "3.0.0",
    "arg": "5.0.0",
    "async-listen": "1.2.0",
    "async-retry": "1.1.3",
    "async-sema": "2.1.4",
    "ava": "2.2.0",
    "bytes": "3.0.0",
    "chalk": "4.1.0",
    "chance": "1.1.7",
    "chokidar": "3.3.1",
    "clipboardy": "2.1.0",
    "codecov": "3.8.2",
    "cpy": "7.2.0",
    "credit-card": "3.0.1",
    "date-fns": "1.29.0",
    "debug": "3.1.0",
    "dot": "1.1.3",
    "dotenv": "4.0.0",
    "email-prompt": "0.3.2",
    "email-validator": "1.1.1",
    "epipebomb": "1.0.0",
    "escape-html": "1.0.3",
    "esm": "3.1.4",
    "execa": "3.2.0",
    "express": "4.17.1",
    "fast-deep-equal": "3.1.3",
    "fs-extra": "10.0.0",
    "get-port": "5.1.1",
    "glob": "7.1.2",
    "http-proxy": "1.18.1",
    "inquirer": "7.0.4",
    "is-docker": "2.2.1",
    "is-port-reachable": "3.0.0",
    "is-url": "1.2.2",
    "jaro-winkler": "0.2.8",
    "jsonlines": "0.1.1",
    "load-json-file": "3.0.0",
    "mime-types": "2.1.24",
    "minimatch": "3.0.4",
    "mri": "1.1.5",
    "ms": "2.1.2",
    "node-fetch": "2.6.1",
    "npm-package-arg": "6.1.0",
    "open": "8.4.0",
    "ora": "3.4.0",
    "pcre-to-regexp": "1.0.0",
    "pluralize": "7.0.0",
    "progress": "2.0.3",
    "promisepipe": "3.0.0",
    "psl": "1.1.31",
    "qr-image": "3.2.0",
    "raw-body": "2.4.1",
    "rimraf": "3.0.2",
    "semver": "5.5.0",
    "serve-handler": "6.1.1",
    "strip-ansi": "5.2.0",
    "stripe": "5.1.0",
    "tar-fs": "1.16.3",
    "test-listen": "1.1.0",
    "text-table": "0.2.0",
    "title": "3.4.1",
    "tmp-promise": "1.0.3",
    "tree-kill": "1.2.2",
    "ts-eager": "2.0.2",
    "ts-node": "8.3.0",
    "typescript": "4.3.4",
    "universal-analytics": "0.4.20",
    "utility-types": "2.1.0",
    "which": "2.0.2",
    "write-json-file": "2.2.0",
    "xdg-app-paths": "5.1.0",
    "yauzl-promise": "2.1.3"
  },
  "jest": {
    "preset": "ts-jest",
    "globals": {
      "ts-jest": {
        "diagnostics": false,
        "isolatedModules": true
      }
    },
    "verbose": false,
    "testEnvironment": "node",
    "testMatch": [
      "<rootDir>/test/**/*.test.ts"
    ]
  }
}<|MERGE_RESOLUTION|>--- conflicted
+++ resolved
@@ -88,12 +88,8 @@
     "@types/update-notifier": "5.1.0",
     "@types/which": "1.3.2",
     "@types/write-json-file": "2.2.1",
-<<<<<<< HEAD
     "@types/yauzl-promise": "2.1.0",
-    "@vercel/client": "10.3.1-canary.5",
-=======
     "@vercel/client": "10.3.1-canary.6",
->>>>>>> b72ead48
     "@vercel/fetch-retry": "5.0.3",
     "@vercel/frameworks": "0.6.1-canary.5",
     "@vercel/ncc": "0.24.0",
