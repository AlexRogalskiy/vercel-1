#!/usr/bin/env node

try {
  // Test to see if cwd has been deleted before
  // importing 3rd party packages that might need cwd.
  process.cwd();
} catch (e) {
  if (e && e.message && e.message.includes('uv_cwd')) {
    console.error('Error! The current working directory does not exist.');
    process.exit(1);
  }
}

import { join } from 'path';
import { existsSync, lstatSync } from 'fs';
import sourceMap from '@zeit/source-map-support';
import { mkdirp } from 'fs-extra';
import chalk from 'chalk';
import epipebomb from 'epipebomb';
import updateNotifier from 'update-notifier';
import { URL } from 'url';
import * as Sentry from '@sentry/node';
import hp from './util/humanize-path';
import commands from './commands';
import pkg from './util/pkg';
import createOutput from './util/output';
import cmd from './util/output/cmd';
import info from './util/output/info';
import error from './util/output/error';
import param from './util/output/param';
import highlight from './util/output/highlight';
import getArgs from './util/get-args';
import getUser from './util/get-user';
import getTeams from './util/teams/get-teams';
import Client from './util/client';
import { handleError } from './util/error';
import reportError from './util/report-error';
import getConfig from './util/get-config';
import * as configFiles from './util/config/files';
import getGlobalPathConfig from './util/config/global-path';
import {
  getDefaultConfig,
  getDefaultAuthConfig,
} from './util/config/get-default';
import * as ERRORS from './util/errors-ts';
import { APIError } from './util/errors-ts';
import { SENTRY_DSN } from './util/constants';
import getUpdateCommand from './util/get-update-command';
import { metrics, shouldCollectMetrics } from './util/metrics';
import { getCommandName, getTitleName } from './util/pkg-name';
import doLoginPrompt from './util/login/prompt';
import { GlobalConfig } from './types';
import { VercelConfig } from '@vercel/client';

const isCanary = pkg.version.includes('canary');

// Checks for available update and returns an instance
const notifier = updateNotifier({
  pkg,
  distTag: isCanary ? 'canary' : 'latest',
});

const VERCEL_DIR = getGlobalPathConfig();
const VERCEL_CONFIG_PATH = configFiles.getConfigFilePath();
const VERCEL_AUTH_CONFIG_PATH = configFiles.getAuthConfigFilePath();

const GLOBAL_COMMANDS = new Set(['help']);

epipebomb();

sourceMap.install();

// Configure the error reporting system
Sentry.init({
  dsn: SENTRY_DSN,
  release: `vercel-cli@${pkg.version}`,
  environment: isCanary ? 'canary' : 'stable',
});

let client: Client;
let debug: (s: string) => void = () => {};
let apiUrl = 'https://api.vercel.com';

const main = async () => {
  const { isTTY } = process.stdout;

  let argv;

  try {
    argv = getArgs(
      process.argv,
      {
        '--version': Boolean,
        '-v': '--version',
        '--debug': Boolean,
        '-d': '--debug',
      },
      { permissive: true }
    );
  } catch (err) {
    handleError(err);
    return 1;
  }

  const isDebugging = argv['--debug'];
  const output = createOutput({ debug: isDebugging });

  debug = output.debug;

  const localConfigPath = argv['--local-config'];
  let localConfig: VercelConfig | Error | undefined = await getConfig(
    output,
    localConfigPath
  );

  if (localConfig instanceof ERRORS.CantParseJSONFile) {
    output.error(`Couldn't parse JSON file ${localConfig.meta.file}.`);
    return 1;
  }

  if (localConfig instanceof ERRORS.CantFindConfig) {
    if (localConfigPath) {
      output.error(
        `Couldn't find a project configuration file at \n    ${localConfig.meta.paths.join(
          ' or\n    '
        )}`
      );
      return 1;
    } else {
      localConfig = undefined;
    }
  }

  if (localConfig instanceof Error) {
    output.prettyError(localConfig);
    return 1;
  }

  // Print update information, if available
  if (notifier.update && notifier.update.latest !== pkg.version && isTTY) {
    const { latest } = notifier.update;
    console.log(
      info(
        `${chalk.black.bgCyan('UPDATE AVAILABLE')} ` +
          `Run ${cmd(
            await getUpdateCommand()
          )} to install ${getTitleName()} CLI ${latest}`
      )
    );

    console.log(
      info(
        `Changelog: https://github.com/vercel/vercel/releases/tag/vercel@${latest}`
      )
    );
  }

  // The second argument to the command can be:
  //
  //  * a path to deploy (as in: `vercel path/`)
  //  * a subcommand (as in: `vercel ls`)
  const targetOrSubcommand = argv._[2];

<<<<<<< HEAD
  if (targetOrSubcommand === 'build' || targetOrSubcommand === 'build2') {
=======
  const betaCommands: string[] = [];
  if (betaCommands.includes(targetOrSubcommand)) {
>>>>>>> 4eeb8c29
    console.log(
      `${chalk.grey(
        `${getTitleName()} CLI ${
          pkg.version
        } ${targetOrSubcommand} (beta) — https://vercel.com/feedback`
      )}`
    );
  } else {
    output.print(
      `${chalk.grey(
        `${getTitleName()} CLI ${pkg.version}${
          isCanary ? ' — https://vercel.com/feedback' : ''
        }`
      )}\n`
    );
  }

  // Handle `--version` directly
  if (!targetOrSubcommand && argv['--version']) {
    console.log(pkg.version);
    return 0;
  }

  // Ensure that the Vercel global configuration directory exists
  try {
    await mkdirp(VERCEL_DIR);
  } catch (err) {
    console.error(
      error(
        `${
          'An unexpected error occurred while trying to create the ' +
          `global directory "${hp(VERCEL_DIR)}" `
        }${err.message}`
      )
    );
  }

  let migrated = false;
  let configExists;

  try {
    configExists = existsSync(VERCEL_CONFIG_PATH);
  } catch (err) {
    console.error(
      error(
        `${
          'An unexpected error occurred while trying to find the ' +
          `config file "${hp(VERCEL_CONFIG_PATH)}" `
        }${err.message}`
      )
    );

    return 0;
  }

  let config: GlobalConfig | null = null;

  if (configExists) {
    try {
      config = configFiles.readConfigFile();
    } catch (err) {
      console.error(
        error(
          `${
            'An unexpected error occurred while trying to read the ' +
            `config in "${hp(VERCEL_CONFIG_PATH)}" `
          }${err.message}`
        )
      );

      return 1;
    }

    // This is from when Vercel CLI supported
    // multiple providers. In that case, we really
    // need to migrate.
    if (
      // @ts-ignore
      config.sh ||
      // @ts-ignore
      config.user ||
      // @ts-ignore
      typeof config.user === 'object' ||
      typeof config.currentTeam === 'object'
    ) {
      configExists = false;
    }
  }

  if (!configExists) {
    const results = await getDefaultConfig(config);

    config = results.config;
    migrated = results.migrated;

    try {
      configFiles.writeToConfigFile(config);
    } catch (err) {
      console.error(
        error(
          `${
            'An unexpected error occurred while trying to write the ' +
            `default config to "${hp(VERCEL_CONFIG_PATH)}" `
          }${err.message}`
        )
      );

      return 1;
    }
  }

  let authConfigExists;

  try {
    authConfigExists = existsSync(VERCEL_AUTH_CONFIG_PATH);
  } catch (err) {
    console.error(
      error(
        `${
          'An unexpected error occurred while trying to find the ' +
          `auth file "${hp(VERCEL_AUTH_CONFIG_PATH)}" `
        }${err.message}`
      )
    );

    return 1;
  }

  let authConfig = null;

<<<<<<< HEAD
  const subcommandsWithoutToken = [
    'login',
    'logout',
    'help',
    'init',
    'update',
    'build',
    'build2',
  ];
=======
  const subcommandsWithoutToken = ['login', 'logout', 'help', 'init', 'update'];
>>>>>>> 4eeb8c29

  if (authConfigExists) {
    try {
      authConfig = configFiles.readAuthConfigFile();
    } catch (err) {
      console.error(
        error(
          `${
            'An unexpected error occurred while trying to read the ' +
            `auth config in "${hp(VERCEL_AUTH_CONFIG_PATH)}" `
          }${err.message}`
        )
      );

      return 1;
    }

    // This is from when Vercel CLI supported
    // multiple providers. In that case, we really
    // need to migrate.
    // @ts-ignore
    if (authConfig.credentials) {
      authConfigExists = false;
    }
  } else {
    const results = await getDefaultAuthConfig(authConfig);

    authConfig = results.config;
    migrated = results.migrated;

    try {
      configFiles.writeToAuthConfigFile(authConfig);
    } catch (err) {
      console.error(
        error(
          `${
            'An unexpected error occurred while trying to write the ' +
            `default config to "${hp(VERCEL_AUTH_CONFIG_PATH)}" `
          }${err.message}`
        )
      );
      return 1;
    }
  }

  // Let the user know we migrated the config
  if (migrated) {
    const directory = param(hp(VERCEL_DIR));
    debug(
      `The credentials and configuration within the ${directory} directory were upgraded`
    );
  }

  if (typeof argv['--api'] === 'string') {
    apiUrl = argv['--api'];
  } else if (config && config.api) {
    apiUrl = config.api;
  }

  try {
    // eslint-disable-next-line no-new
    new URL(apiUrl);
  } catch (err) {
    output.error(`Please provide a valid URL instead of ${highlight(apiUrl)}.`);
    return 1;
  }

  if (!config) {
    output.error(`Vercel global config was not loaded.`);
    return 1;
  }

  // Shared API `Client` instance for all sub-commands to utilize
  client = new Client({
    apiUrl,
    output,
    config,
    authConfig,
    localConfig,
    argv: process.argv,
  });

  let subcommand;

  // Check if we are deploying something
  if (targetOrSubcommand) {
    const targetPath = join(process.cwd(), targetOrSubcommand);
    const targetPathExists = existsSync(targetPath);
    const subcommandExists =
      GLOBAL_COMMANDS.has(targetOrSubcommand) ||
      commands.has(targetOrSubcommand);

    if (targetPathExists && subcommandExists) {
      const fileType = lstatSync(targetPath).isDirectory()
        ? 'subdirectory'
        : 'file';
      const plural = targetOrSubcommand + 's';
      const singular = targetOrSubcommand.endsWith('s')
        ? targetOrSubcommand.slice(0, -1)
        : '';
      let alternative = '';
      if (commands.has(plural)) {
        alternative = plural;
      } else if (commands.has(singular)) {
        alternative = singular;
      }
      console.error(
        error(
          `The supplied argument ${param(targetOrSubcommand)} is ambiguous.` +
            `\nIf you wish to deploy the ${fileType} ${param(
              targetOrSubcommand
            )}, first run "cd ${targetOrSubcommand}". ` +
            (alternative
              ? `\nIf you wish to use the subcommand ${param(
                  targetOrSubcommand
                )}, use ${param(alternative)} instead.`
              : '')
        )
      );
      return 1;
    }

    if (subcommandExists) {
      debug(`user supplied known subcommand: "${targetOrSubcommand}"`);
      subcommand = targetOrSubcommand;
    } else {
      debug('user supplied a possible target for deployment');
      subcommand = 'deploy';
    }
  } else {
    debug('user supplied no target, defaulting to deploy');
    subcommand = 'deploy';
  }

  if (subcommand === 'help') {
    subcommand = argv._[3] || 'deploy';
    client.argv.push('-h');
  }

  // Prompt for login if there is no current token
  if (
    (!authConfig || !authConfig.token) &&
    !client.argv.includes('-h') &&
    !client.argv.includes('--help') &&
    !argv['--token'] &&
    !subcommandsWithoutToken.includes(subcommand)
  ) {
    if (isTTY) {
      output.log(info(`No existing credentials found. Please log in:`));
      const result = await doLoginPrompt(client);

      // The login function failed, so it returned an exit code
      if (typeof result === 'number') {
        return result;
      }

      if (result.teamId) {
        // SSO login, so set the current scope to the appropriate Team
        client.config.currentTeam = result.teamId;
      } else {
        delete client.config.currentTeam;
      }

      // When `result` is a string it's the user's authentication token.
      // It needs to be saved to the configuration file.
      client.authConfig.token = result.token;

      configFiles.writeToAuthConfigFile(client.authConfig);
      configFiles.writeToConfigFile(client.config);

      output.debug(`Saved credentials in "${hp(VERCEL_DIR)}"`);
    } else {
      output.prettyError({
        message:
          'No existing credentials found. Please run ' +
          `${getCommandName('login')} or pass ${param('--token')}`,
        link: 'https://err.sh/vercel/no-credentials-found',
      });
      return 1;
    }
  }

  if (typeof argv['--token'] === 'string' && subcommand === 'switch') {
    output.prettyError({
      message: `This command doesn't work with ${param(
        '--token'
      )}. Please use ${param('--scope')}.`,
      link: 'https://err.sh/vercel/no-token-allowed',
    });

    return 1;
  }

  if (typeof argv['--token'] === 'string') {
    const token = argv['--token'];

    if (token.length === 0) {
      output.prettyError({
        message: `You defined ${param('--token')}, but it's missing a value`,
        link: 'https://err.sh/vercel/missing-token-value',
      });

      return 1;
    }

    const invalid = token.match(/(\W)/g);
    if (invalid) {
      const notContain = Array.from(new Set(invalid)).sort();
      output.prettyError({
        message: `You defined ${param(
          '--token'
        )}, but its contents are invalid. Must not contain: ${notContain
          .map(c => JSON.stringify(c))
          .join(', ')}`,
        link: 'https://err.sh/vercel/invalid-token-value',
      });

      return 1;
    }

    client.authConfig = { token, skipWrite: true };

    // Don't use team from config if `--token` was set
    if (client.config && client.config.currentTeam) {
      delete client.config.currentTeam;
    }
  }

  if (argv['--team']) {
    output.warn(
      `The ${param('--team')} option is deprecated. Please use ${param(
        '--scope'
      )} instead.`
    );
  }

  const targetCommand = commands.get(subcommand);
  const scope = argv['--scope'] || argv['--team'] || localConfig?.scope;

  if (
    typeof scope === 'string' &&
    targetCommand !== 'login' &&
    targetCommand !== 'dev' &&
    !(targetCommand === 'teams' && argv._[3] !== 'invite')
  ) {
    let user = null;

    try {
      user = await getUser(client);
    } catch (err) {
      if (err.code === 'NOT_AUTHORIZED') {
        output.prettyError({
          message: `You do not have access to the specified account`,
          link: 'https://err.sh/vercel/scope-not-accessible',
        });

        return 1;
      }

      console.error(error('Not able to load user'));
      return 1;
    }

    if (user.id === scope || user.email === scope || user.username === scope) {
      delete client.config.currentTeam;
    } else {
      let teams = [];

      try {
        teams = await getTeams(client);
      } catch (err) {
        if (err.code === 'not_authorized') {
          output.prettyError({
            message: `You do not have access to the specified team`,
            link: 'https://err.sh/vercel/scope-not-accessible',
          });

          return 1;
        }

        console.error(error('Not able to load teams'));
        return 1;
      }

      const related =
        teams && teams.find(team => team.id === scope || team.slug === scope);

      if (!related) {
        output.prettyError({
          message: 'The specified scope does not exist',
          link: 'https://err.sh/vercel/scope-not-existent',
        });

        return 1;
      }

      client.config.currentTeam = related.id;
    }
  }

  const metric = metrics();
  let exitCode;
  const eventCategory = 'Exit Code';

  try {
    const start = Date.now();
    let func: any;
    switch (targetCommand) {
      case 'alias':
        func = await import('./commands/alias');
        break;
      case 'billing':
        func = await import('./commands/billing');
        break;
      case 'bisect':
        func = await import('./commands/bisect');
        break;
      case 'build2':
        func = await import('./commands/build2');
        break;
      case 'certs':
        func = await import('./commands/certs');
        break;
      case 'deploy':
        func = await import('./commands/deploy');
        break;
      case 'dev':
        func = await import('./commands/dev');
        break;
      case 'dns':
        func = await import('./commands/dns');
        break;
      case 'domains':
        func = await import('./commands/domains');
        break;
      case 'env':
        func = await import('./commands/env');
        break;
      case 'init':
        func = await import('./commands/init');
        break;
      case 'inspect':
        func = await import('./commands/inspect');
        break;
      case 'link':
        func = await import('./commands/link');
        break;
      case 'list':
        func = await import('./commands/list');
        break;
      case 'logs':
        func = await import('./commands/logs');
        break;
      case 'login':
        func = await import('./commands/login');
        break;
      case 'logout':
        func = await import('./commands/logout');
        break;
      case 'projects':
        func = await import('./commands/projects');
        break;
      case 'pull':
        func = await import('./commands/pull');
        break;
      case 'remove':
        func = await import('./commands/remove');
        break;
      case 'secrets':
        func = await import('./commands/secrets');
        break;
      case 'teams':
        func = await import('./commands/teams');
        break;
      case 'update':
        func = await import('./commands/update');
        break;
      case 'whoami':
        func = await import('./commands/whoami');
        break;
      default:
        func = null;
        break;
    }

    if (!func || !targetCommand) {
      const sub = param(subcommand);
      output.error(`The ${sub} subcommand does not exist`);
      return 1;
    }

    if (func.default) {
      func = func.default;
    }

    exitCode = await func(client);
    const end = Date.now() - start;

    if (shouldCollectMetrics) {
      const category = 'Command Invocation';

      metric
        .timing(category, targetCommand, end, pkg.version)
        .event(category, targetCommand, pkg.version)
        .send();
    }
  } catch (err) {
    if (err.code === 'ENOTFOUND') {
      // Error message will look like the following:
      // "request to https://api.vercel.com/v2/user failed, reason: getaddrinfo ENOTFOUND api.vercel.com"
      const matches = /getaddrinfo ENOTFOUND (.*)$/.exec(err.message || '');
      if (matches && matches[1]) {
        const hostname = matches[1];
        output.error(
          `The hostname ${highlight(
            hostname
          )} could not be resolved. Please verify your internet connectivity and DNS configuration.`
        );
      }
      output.debug(err.stack);
      return 1;
    }

    if (err.code === 'NOT_AUTHORIZED' || err.code === 'TEAM_DELETED') {
      output.prettyError(err);
      return 1;
    }

    if (err instanceof APIError && 400 <= err.status && err.status <= 499) {
      err.message = err.serverMessage;
      output.prettyError(err);
      return 1;
    }

    if (shouldCollectMetrics) {
      metric
        .event(eventCategory, '1', pkg.version)
        .exception(err.message)
        .send();
    }

    // If there is a code we should not consider the error unexpected
    // but instead show the message. Any error that is handled by this should
    // actually be handled in the sub command instead. Please make sure
    // that happens for anything that lands here. It should NOT bubble up to here.
    if (err.code) {
      output.debug(err.stack);
      output.prettyError(err);
    } else {
      await reportError(Sentry, client, err);

      // Otherwise it is an unexpected error and we should show the trace
      // and an unexpected error message
      output.error(
        `An unexpected error occurred in ${subcommand}: ${err.stack}`
      );
    }

    return 1;
  }

  if (shouldCollectMetrics) {
    metric.event(eventCategory, `${exitCode}`, pkg.version).send();
  }

  return exitCode;
};

const handleRejection = async (err: any) => {
  debug('handling rejection');

  if (err) {
    if (err instanceof Error) {
      await handleUnexpected(err);
    } else {
      console.error(error(`An unexpected rejection occurred\n  ${err}`));
      await reportError(Sentry, client, err);
    }
  } else {
    console.error(error('An unexpected empty rejection occurred'));
  }

  process.exit(1);
};

const handleUnexpected = async (err: Error) => {
  const { message } = err;

  // We do not want to render errors about Sentry not being reachable
  if (message.includes('sentry') && message.includes('ENOTFOUND')) {
    debug(`Sentry is not reachable: ${err}`);
    return;
  }

  console.error(error(`An unexpected error occurred!\n${err.stack}`));
  await reportError(Sentry, client, err);

  process.exit(1);
};

process.on('unhandledRejection', handleRejection);
process.on('uncaughtException', handleUnexpected);

main()
  .then(exitCode => {
    process.exitCode = exitCode;
    // @ts-ignore - "nowExit" is a non-standard event name
    process.emit('nowExit');
  })
  .catch(handleUnexpected);<|MERGE_RESOLUTION|>--- conflicted
+++ resolved
@@ -161,12 +161,8 @@
   //  * a subcommand (as in: `vercel ls`)
   const targetOrSubcommand = argv._[2];
 
-<<<<<<< HEAD
-  if (targetOrSubcommand === 'build' || targetOrSubcommand === 'build2') {
-=======
-  const betaCommands: string[] = [];
+  const betaCommands: string[] = ['build2'];
   if (betaCommands.includes(targetOrSubcommand)) {
->>>>>>> 4eeb8c29
     console.log(
       `${chalk.grey(
         `${getTitleName()} CLI ${
@@ -297,19 +293,14 @@
 
   let authConfig = null;
 
-<<<<<<< HEAD
   const subcommandsWithoutToken = [
     'login',
     'logout',
     'help',
     'init',
     'update',
-    'build',
     'build2',
   ];
-=======
-  const subcommandsWithoutToken = ['login', 'logout', 'help', 'init', 'update'];
->>>>>>> 4eeb8c29
 
   if (authConfigExists) {
     try {
